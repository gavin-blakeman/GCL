//**********************************************************************************************************************************
//
// PROJECT:             General Class Library
// SUBSYSTEM:           Parsers::HTML Parser
// FILE:                htmlElements.h
// LANGUAGE:            C++
// TARGET OS:           None.
// NAMESPACE:           GCL
// AUTHOR:              Gavin Blakeman.
// LICENSE:             GPLv2
//
//                      Copyright 2024 Gavin Blakeman.
//                      This file is part of the General Class Library (GCL)
//
//                      GCL is free software: you can redistribute it and/or modify it under the terms of the GNU General
//                      Public License as published by the Free Software Foundation, either version 2 of the License, or
//                      (at your option) any later version.
//
//                      GCL is distributed in the hope that it will be useful, but WITHOUT ANY WARRANTY; without even the
//                      implied warranty of MERCHANTABILITY or FITNESS FOR A PARTICULAR PURPOSE.  See the GNU General Public License
//                      for more details.
//
//                      You should have received a copy of the GNU General Public License along with GCL.  If not,
//                      see <http://www.gnu.org/licenses/>.
//
// OVERVIEW:            Class that represents the HTML elements.
//
// CLASSES INCLUDED:
//
// HISTORY:             2024-06-18 GGB - File Created
//
//**********************************************************************************************************************************/

#ifndef PARSERS_HTML_HTMLELEMENT_H
#define PARSERS_HTML_HTMLELEMENT_H

// Standard C++ library header files
#include <functional>
#include <list>
#include <map>
#include <memory>
#include <variant>

// GCL header files
#include "include/parsers/html/htmlAttributes.h"
#include "include/parsers/html/htmlNodeBase.h"

/* An element corresponds to a tag.
 * An elements can have a list of attributes. The attributes apply to this element (and possible elements below it in the
 * structure.)
 * An element can also have child elements.
 */

namespace GCL::parsers::html
{
  enum htmlElements_e
  {
    HTML_UNKNOWN,

    HTML_A,             // 4.5.1
    HTML_ABBR,          // 4.5.9
    HTML_ADDRESS,       // 4.3.10
    HTML_AREA,          // 4.8.13
    HTML_ARTICLE,       // 4.3.2
    HTML_ASIDE,         // 4.3.5
    HTML_AUDIO,         // 4.8.9

    HTML_B,             // 4.5.21
    HTML_BASE,          // 4.3.4
    HTML_BDI,           // 4.5.24
    HTML_BDO,           // 4.5.25
    HTML_BLOCKQUOTE,    // 4.4.4
    HTML_BODY,          // 4.3.1
    HTML_BR,            // 4.5.27

    HTML_CAPTION,       // 4.9.2
    HTML_CITE,          // 4.5.6
    HTML_CODE,          // 4.5.15
    HTML_COL,           // 4.9.4
    HTML_COLGROUP,      // 4.9.3

    HTML_DATA,          // 4.5.13
    HTML_DD,            // 4.4.11
    HTML_DEL,           // 4.7.2
    HTML_DFN,           // 4.5.8
    HTML_DIV,           // 4.4.16
    HTML_DL,            // 4.4.9
    HTML_DT,            // 4.4.10

    HTML_EM,            // 4.5.2
    HTML_EMBED,         // 4.8.6

    HTML_FIGCAPTION,    // 4.4.13
    HTML_FIGURE,        // 4.4.12
    HTML_FOOTER,        // 4.3.9

    HTML_H1,            // 4.3.6
    HTML_H2,            // 4.3.6
    HTML_H3,            // 4.3.6
    HTML_H4,            // 4.3.6
    HTML_H5,            // 4.3.6
    HTML_H6,            // 4.3.6
    HTML_HEAD,          // 4.2.1
    HTML_HEADER,        // 4.3.8
    HTML_HGROUP,        // 4.3.7
    HTML_HR,            // 4.4.2
    HTML_HTML,

    HTML_I,             // 4.5.20
    HTML_IFRAME,        // 4.8.5
    HTML_IMG,           // 4.8.3
    HTML_INPUT,
    HTML_INS,           // 4.7.1

    HTML_KBD,           // 4.5.18

    HTML_LI,            // 4.4.8
    HTML_LINK,          // 4.2.4

    HTML_MAIN,          // 4.4.14
    HTML_MAP,           // 4.8.12
    HTML_MARK,          // 4.5.23
    HTML_MATH,          // 4.8.15
    HTML_MEDIA,         // 4.8.11
    HTML_MENU,          // 4.4.7
    HTML_META,          // 4.2.5

    HTML_NAV,           // 4.3.4
    HTML_NOBR,          // Obsolete. Not to be used when writing documents.

    HTML_OBJECT,        // 4.8.7
    HTML_OL,            // 4.4.5

    HTML_P,             // 4.4.1
    HTML_PICTURE,       // 4.8.1
    HTML_PRE,           // 4.4.3

    HTML_Q,             // 4.5.7

    HTML_RP,            // 4.5.12
    HTML_RT,            // 4.5.11
    HTML_RUBY,          // 4.5.10

    HTML_S,             // 4.5.5
    HTML_SAMP,          // 4.5.17
    HTML_SEARCH,        // 4.4.15
    HTML_SECTION,       // 4.3.3
    HTML_SCRIPT,
    HTML_SMALL,         // 4.5.4
    HTML_SOURCE,        // 4.8.2
    HTML_SPAN,          // 4.5.26
    HTML_STRONG,        // 4.5.3
    HTML_STYLE,         // 4.2.6
    HTML_SUB,           // 4.5.19
    HTML_SUP,           // 4.5.19
    HTML_SVG,           // 4.8.16

    HTML_TABLE,         // 4.9.1
    HTML_TBODY,         // 4.9.5
    HTML_TFOOT,         // 4.9.7
    HTML_THEAD,         // 4.9.6
    HTML_TD,            // 4.5.9
    HTML_TEMPLATE,
    HTML_TEXTAREA,
    HTML_TH,            // 4.9.10
    HTML_TIME,          // 4.5.14
    HTML_TITLE,         // 4.2.2
    HTML_TR,            // 4.5.8
    HTML_TRACK,         // 4.8.10

    HTML_U,             // 4.5.22
    HTML_UL,            // 4.4.6

    HTML_VAR,           // 4.5.16
    HTML_VIDEO,         // 4.8.8

    HTML_WBR,           // 4.5.28
  };

  class CHTMLNodeElement : public CHTMLNodeBase
  {
  public:
    using nodeType_t = CHTLNodeBase::nodeType_t;
    enum categories_e
    {
      CAT_NONE,
      CAT_METADATA,
      CAT_FLOWCONTROL,
      CAT_SECTIONING,
      CAT_HEADING,
      CAT_PHRASING,
      CAT_EMBEDDED,
      CAT_INTERACTIVE,
    };
    using attribute_type = CHTMLAttribute;
    using attribute_collection = std::map<std::string, attribute_type>;
    using attribute_iterator = attribute_collection::iterator;
    using attribute_const_iterator = attribute_collection::const_iterator;
    using attribute_reference = attribute_type &;
    using attribute_const_reference = attribute_type const &;
    using attribute_pointer = attribute_type *;
    using child_type = CHTMLNodeBase::child_type;
    using child_pointer = CHTMLNodeBase::child_pointer;
    using child_vector = std::vector<child_pointer>;
    using child_reference = child_type &;
    using child_const_reference = child_type const &;
    using child_ref = std::reference_wrapper<child_type>;
    using child_byType = std::map<htmlElements_e, child_ref>;

    CHTMLNodeElement(CHTMLNodeBase *parent, std::string const &);
    ~CHTMLNodeElement() = default;

    /*! @brief      Returns true if the node as attributes.
     *  @returns    true if the node has attributes.
     *  @throws     noexcept
     */
    bool hasAttributes() const noexcept { return !attributes.empty(); }

    std::string type() const noexcept;
    std::string value() const noexcept { return elementValue; }
    void value(std::string const &) noexcept;

<<<<<<< HEAD
    virtual nodeType_t nodeType() const noexcept { return 2; }
=======
    virtual nodeType_t nodeType() const noexcept { return NT_ELEMENT; }
>>>>>>> 1ac909d5

    void insert(CHTMLAttribute &&);
    void insert(std::string const &attr, std::string const &val);

    attribute_iterator attributes_begin() { return attributes.begin(); }
    attribute_const_iterator attributes_begin() const { return attributes.cbegin(); }
    attribute_const_iterator attributes_cbegin() const { return attributes.cbegin(); }

    attribute_iterator attributes_end() { return attributes.end(); }
    attribute_const_iterator attributes_end() const { return attributes.cend(); }
    attribute_const_iterator attributes_cend() const { return attributes.cend(); }

    attribute_const_reference operator[](std::string const &) const;

    std::string title();
    std::string lang();
    std::string translate();
    std::string dir();

    bool hidden();


    /*! @brief      Determines if the specified element is a void element. (open/close at the same time.)
     *  @param[in]  element: The element text to check.
     *  @returns    true if the element is a void element.
     */
    static bool isVoid(std::string const &element) noexcept;

    /*! @brief      Determines if the specified element is a void element. (open/close at the same time.)
     *  @param[in]  element: The element text to check.
     *  @returns    true if the element is a void element.
     */
    static bool isVoid(htmlElements_e element) noexcept;

    /*! @brief      Returns the string associated with an element type.
     *  @param[in]  elementName: The string name of the element.
     *  @returns    The element Type.
     *  @throws     noexcept
     */
    static htmlElements_e string2elementType(std::string const &) noexcept;

    /*! @brief      Converts an elementType to a string.
     *  @param[in]  type: The type to convert.
     *  @returns    The string represenation of the type.
     *  @throws     noexcept
     */
    static std::string elementType2string(htmlElements_e type) noexcept;

  private:
    CHTMLNodeElement() = delete;

    using elementType_t = std::variant<std::monostate, htmlElements_e, std::string>;


    elementType_t elementType;
    std::string elementValue;
    attribute_collection attributes;

    friend bool operator==(CHTMLNodeElement const &, CHTMLNodeElement const &) { return false; };
    friend bool operator==(CHTMLNodeElement const &, std::string const &) { return false; };
    friend bool operator==(CHTMLNodeElement const &, htmlElements_e) { return false; };
  };

  bool operator==(std::string const &, htmlElements_e);
  bool operator!=(std::string const &str, htmlElements_e et);

} // namespace

#endif // PARSERS_HTML_HTMLELEMENT_H<|MERGE_RESOLUTION|>--- conflicted
+++ resolved
@@ -220,11 +220,7 @@
     std::string value() const noexcept { return elementValue; }
     void value(std::string const &) noexcept;
 
-<<<<<<< HEAD
-    virtual nodeType_t nodeType() const noexcept { return 2; }
-=======
     virtual nodeType_t nodeType() const noexcept { return NT_ELEMENT; }
->>>>>>> 1ac909d5
 
     void insert(CHTMLAttribute &&);
     void insert(std::string const &attr, std::string const &val);
