--- conflicted
+++ resolved
@@ -31,13 +31,8 @@
 //
 //**********************************************************************************************************************************/
 
-<<<<<<< HEAD
-#ifndef GCL_PARSERS_HTML_HTMLPARSER_H_
-#define GCL_PARSERS_HTML_HTMLPARSER_H_
-=======
 #ifndef GCL_PARSERS_HTML_HTMLPARSER_H
 #define GCL_PARSERS_HTML_HTMLPARSER_H
->>>>>>> 1ac909d5
 
 // Standard C++ library header files
 #include <istream>
@@ -63,8 +58,6 @@
      *  @throws
      */
     void parseDocument();
-<<<<<<< HEAD
-=======
 
   protected:
     enum insertionMode_e
@@ -72,7 +65,6 @@
     };
 
     insertionMode_e insertionMode = IM_INITIAL;
->>>>>>> 1ac909d5
 
   private:
     CHTMLParser() = delete;
@@ -85,20 +77,6 @@
 
     std::istream &inputStream;
     std::vector<GCL::parsers::CToken> tokens;
-<<<<<<< HEAD
-    std::vector<GCL::parsers::CToken>::iterator tokenIterator;
-    CHTMLDocument &DOM;
-
-    /*! @brief      Parses the stream of tokens after the input stream has been tokenised.
-     *  @throws
-     */
-    void parseTokens();
-
-    void parseLTagOpen();
-    void parseLTagClose();
-    void parseLTagDocType();
-    void parseCommentOpen();
-=======
     CHTMLDocument &DOM;
 
     /*! @brief      Parses a single token.
@@ -109,7 +87,6 @@
 
     void parseTokenModeInitial(CToken const &token);
 
->>>>>>> 1ac909d5
   };
 } // namespace
 
