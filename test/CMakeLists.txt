# Tests for GCL

CMAKE_MINIMUM_REQUIRED(VERSION 3.16 FATAL_ERROR)

PROJECT(GCL_tests)

SET(CMAKE_CXX_STANDARD 20)
SET(CMAKE_CXX_STANDARD_REQUIRED ON)

SET(EXECUTABLE_OUTPUT_PATH ${LIBRARY_OUTPUT_PATH}/test)

SET(Boost_USE_STATIC_LIBS ON)
SET(Boost_USE_MULTITHREADED ON)

find_package(Boost CONFIG)
find_package(Boost REQUIRED COMPONENTS locale thread unit_test_framework)

function(make_includable input_file output_file)
    file(READ ${input_file} content)
    set(delim "for_c++_include")
    set(content "R\"${delim}(\n${content})${delim}\"")
    file(WRITE ${output_file} "${content}")
endfunction(make_includable)

MAKE_INCLUDABLE(${PROJECT_SOURCE_DIR}/testFiles/testPage.html ${PROJECT_SOURCE_DIR}/generated/testPage.cpp)

set(DIRECTORIES
  ${CMAKE_SOURCE_DIR}/SCL
  ${Boost_INCLUDE_DIRS}
  ${Boost_INCLUDE_DIRS}
)

set(SOURCES
  main.cpp
<<<<<<< HEAD
  parsers/html/test_htmlAttributes.cpp
  parsers/html/test_htmlLexer.cpp
  parsers/html/test_htmlParser.cpp
  parsers/test_lexer.cpp
=======
#  parsers/html/test_htmlAttributes.cpp
#  parsers/html/test_htmlLexer.cpp
#  parsers/html/test_htmlParser.cpp
#  parsers/test_lexer.cpp
>>>>>>> 1ac909d5
  test_dateTime.cpp
  test_error.cpp
  test_filesystem.cpp
  test_functions.cpp
  test_sqlWriter.cpp
  test_stringFunctions.cpp
  test_utf.cpp
  )

set(LIBRARIES
  GCL
  fmt
  mpfr
  ${Boost_LIBRARIES}
  )

LINK_DIRECTORIES(${CMAKE_BINARY_DIR})

add_executable(${PROJECT_NAME} ${SOURCES})
TARGET_LINK_LIBRARIES(${PROJECT_NAME} ${LIBRARIES})
target_include_directories(${PROJECT_NAME} PUBLIC ${CMAKE_CURRENT_SOURCE_DIR} PRIVATE ${DIRECTORIES})

execute_process(COMMAND ${CMAKE_COMMAND} -E
  copy_if_different ${CMAKE_CURRENT_SOURCE_DIR}/testFiles/testPage.html ${CMAKE_BINARY_DIR}/testFiles)

ENABLE_TESTING()
add_test(${PROJECT_NAME} ${PROJECT_NAME})

add_custom_command(TARGET ${PROJECT_NAME} COMMENT "Run tests" POST_BUILD  COMMAND ${PROJECT_NAME})<|MERGE_RESOLUTION|>--- conflicted
+++ resolved
@@ -32,17 +32,10 @@
 
 set(SOURCES
   main.cpp
-<<<<<<< HEAD
-  parsers/html/test_htmlAttributes.cpp
-  parsers/html/test_htmlLexer.cpp
-  parsers/html/test_htmlParser.cpp
-  parsers/test_lexer.cpp
-=======
 #  parsers/html/test_htmlAttributes.cpp
 #  parsers/html/test_htmlLexer.cpp
 #  parsers/html/test_htmlParser.cpp
 #  parsers/test_lexer.cpp
->>>>>>> 1ac909d5
   test_dateTime.cpp
   test_error.cpp
   test_filesystem.cpp
